target/
*.parquet
<<<<<<< HEAD
.vscode
=======
/analyze
>>>>>>> 040edf97
<|MERGE_RESOLUTION|>--- conflicted
+++ resolved
@@ -1,7 +1,4 @@
 target/
 *.parquet
-<<<<<<< HEAD
 .vscode
-=======
-/analyze
->>>>>>> 040edf97
+/analyze