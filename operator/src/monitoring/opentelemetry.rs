use std::collections::BTreeMap;

use k8s_openapi::{
    api::{
        apps::v1::StatefulSetSpec,
        core::v1::{
<<<<<<< HEAD
            ConfigMapVolumeSource, Container, ContainerPort, EnvVar, EnvVarSource,
            PersistentVolumeClaim, PersistentVolumeClaimSpec, PersistentVolumeClaimVolumeSource,
            PodSecurityContext, PodSpec, PodTemplateSpec, ResourceRequirements, SecretKeySelector,
            ServicePort, ServiceSpec, Volume, VolumeMount,
=======
            ConfigMapVolumeSource, Container, ContainerPort, PersistentVolumeClaim,
            PersistentVolumeClaimSpec, PersistentVolumeClaimVolumeSource, PodSecurityContext,
            PodSpec, PodTemplateSpec, ResourceRequirements, ServicePort, ServiceSpec, Volume,
            VolumeMount, EnvVar, EnvVarSource, SecretKeySelector,
>>>>>>> 55fb53cc
        },
        rbac::v1::{ClusterRole, ClusterRoleBinding, PolicyRule, RoleRef, Subject},
    },
    apimachinery::pkg::{
        api::resource::Quantity, apis::meta::v1::LabelSelector, apis::meta::v1::ObjectMeta,
        util::intstr::IntOrString,
    },
};
use serde::{Deserialize, Serialize};
use serde_yaml::Value;

use crate::utils::selector_labels;

use crate::simulation::controller::{OTEL_ACCOUNT, OTEL_CONFIG_MAP_NAME, OTEL_CR};
use crate::simulation::datadog::DataDogConfig;

pub const OTEL_APP: &str = "otel";

pub fn service_spec() -> ServiceSpec {
    ServiceSpec {
        ports: Some(vec![
            ServicePort {
                name: Some("otlp-grpc-receiver".to_owned()),
                port: 4317,
                protocol: Some("TCP".to_owned()),
                target_port: Some(IntOrString::Int(4317)),
                ..Default::default()
            },
            ServicePort {
              name: Some("otlp-http-receiver".to_owned()),
              port: 4318,
              protocol: Some("TCP".to_owned()),
              target_port: Some(IntOrString::Int(4318)),
              ..Default::default()
          },
            ServicePort {
                name: Some("prom-metrics".to_owned()),
                port: 9090,
                protocol: Some("TCP".to_owned()),
                target_port: Some(IntOrString::Int(9090)),
                ..Default::default()
            },
            ServicePort {
                name: Some("self-metrics".to_owned()),
                port: 8888,
                protocol: Some("TCP".to_owned()),
                target_port: Some(IntOrString::Int(8888)),
                ..Default::default()
            },
        ]),
        selector: selector_labels(OTEL_APP),
        type_: Some("ClusterIP".to_owned()),
        ..Default::default()
    }
}

pub fn stateful_set_spec(datadog: &DataDogConfig) -> StatefulSetSpec {
    StatefulSetSpec {
        replicas: Some(1),
        service_name: OTEL_APP.to_owned(),
        selector: LabelSelector {
            match_labels: selector_labels(OTEL_APP),
            ..Default::default()
        },
        template: PodTemplateSpec {
            metadata: Some(ObjectMeta {
                labels: selector_labels(OTEL_APP),
                ..Default::default()
            }),
            spec: Some(PodSpec {
                service_account_name: Some(OTEL_ACCOUNT.to_owned()),
                security_context: Some(PodSecurityContext {
                    // Explicitly set a filesystem group to allow writing to mounts
                    fs_group: Some(2000),
                    ..Default::default()
                }),
                containers: vec![Container {
                    name: "opentelemetry".to_owned(),
                    image: Some("public.ecr.aws/r5b3e0r5/3box/otelcol".to_owned()),
                    command: Some(vec![
                        "/otelcol-custom".to_owned(),
                        "--config=/config/otel-config.yaml".to_owned(),
                    ]),
                    ports: Some(vec![
                        ContainerPort {
                            container_port: 4317,
                            name: Some("otlp-receiver".to_owned()),
                            ..Default::default()
                        },
                        ContainerPort {
                            container_port: 9090,
                            name: Some("prom-metrics".to_owned()),
                            ..Default::default()
                        },
                        ContainerPort {
                            container_port: 8888,
                            name: Some("self-metrics".to_owned()),
                            ..Default::default()
                        },
                    ]),
                    env: if datadog.enabled{ Some(vec![
                        EnvVar {
                            name: "DD_API_KEY".to_owned(),
                            value_from: Some(EnvVarSource {
                                secret_key_ref: Some(SecretKeySelector {
                                    key: "api-key".to_owned(),
                                    name: Some("datadog-secret".to_owned()),
                                    ..Default::default()
                                }),
                                ..Default::default()
                            }),
                            ..Default::default()
                        },
                        EnvVar {
                            name: "DD_SITE".to_owned(),
                            value: Some("us3.datadoghq.com".to_owned()),
                            ..Default::default()
                        },
                    ]) } else { None },
                    resources: Some(ResourceRequirements {
                        limits: Some(BTreeMap::from_iter(vec![
                            ("cpu".to_owned(), Quantity("250m".to_owned())),
                            ("ephemeral-storage".to_owned(), Quantity("1Gi".to_owned())),
                            ("memory".to_owned(), Quantity("1Gi".to_owned())),
                        ])),
                        requests: Some(BTreeMap::from_iter(vec![
                            ("cpu".to_owned(), Quantity("250m".to_owned())),
                            ("ephemeral-storage".to_owned(), Quantity("1Gi".to_owned())),
                            ("memory".to_owned(), Quantity("1Gi".to_owned())),
                        ])),
                        ..Default::default()
                    }),
                    env: Some(vec![
                      EnvVar {
                        name: "DD_API_KEY".to_owned(),
                        value_from: Some(EnvVarSource {
                            secret_key_ref: Some(SecretKeySelector {
                                key: "api-key".to_owned(),
                                name: Some("datadog-secret".to_owned()),
                                ..Default::default()
                            }),
                            ..Default::default()
                        }),
                        ..Default::default()
                    }
                    ]),
                    volume_mounts: Some(vec![
                        VolumeMount {
                            mount_path: "/config".to_owned(),
                            name: "config".to_owned(),
                            read_only: Some(true),
                            ..Default::default()
                        },
                        VolumeMount {
                            mount_path: "/data".to_owned(),
                            name: "otel-data".to_owned(),
                            read_only: Some(false),
                            ..Default::default()
                        },
                    ]),
                    ..Default::default()
                }],
                volumes: Some(vec![
                    Volume {
                        config_map: Some(ConfigMapVolumeSource {
                            default_mode: Some(0o755),
                            name: Some(OTEL_CONFIG_MAP_NAME.to_owned()),
                            ..Default::default()
                        }),
                        name: "config".to_owned(),
                        ..Default::default()
                    },
                    Volume {
                        name: "otel-data".to_owned(),
                        persistent_volume_claim: Some(PersistentVolumeClaimVolumeSource {
                            claim_name: "otel-data".to_owned(),
                            ..Default::default()
                        }),
                        ..Default::default()
                    },
                ]),
                ..Default::default()
            }),
        },
        volume_claim_templates: Some(vec![PersistentVolumeClaim {
            metadata: ObjectMeta {
                name: Some("otel-data".to_owned()),
                ..Default::default()
            },
            spec: Some(PersistentVolumeClaimSpec {
                access_modes: Some(vec!["ReadWriteOnce".to_owned()]),
                resources: Some(ResourceRequirements {
                    requests: Some(BTreeMap::from_iter(vec![(
                        "storage".to_owned(),
                        Quantity("10Gi".to_owned()),
                    )])),
                    ..Default::default()
                }),
                ..Default::default()
            }),
            ..Default::default()
        }]),
        ..Default::default()
    }
}

pub fn cluster_role() -> ClusterRole {
    ClusterRole {
        rules: Some(vec![PolicyRule {
            api_groups: Some(vec!["".to_owned()]),
            resources: Some(vec!["pods".to_owned()]),
            verbs: vec!["get".to_owned(), "list".to_owned(), "watch".to_owned()],
            ..Default::default()
        }]),
        ..Default::default()
    }
}

pub fn cluster_role_binding(ns: &str) -> ClusterRoleBinding {
    ClusterRoleBinding {
        role_ref: RoleRef {
            kind: "ClusterRole".to_owned(),
            name: OTEL_CR.to_owned(),
            api_group: "rbac.authorization.k8s.io".to_owned(),
        },
        subjects: Some(vec![Subject {
            kind: "ServiceAccount".to_owned(),
            name: OTEL_ACCOUNT.to_owned(),
            namespace: Some(ns.to_owned()),
            ..Default::default()
        }]),
        ..Default::default()
    }
}

<<<<<<< HEAD
#[derive(Serialize, Deserialize)]
struct Config {
    receivers: BTreeMap<String, Value>,
    processors: BTreeMap<String, Value>,
    exporters: BTreeMap<String, Value>,
    service: BTreeMap<String, Value>,
}

pub fn config_map_data(datadog: &DataDogConfig) -> BTreeMap<String, String> {
    let mut config = Config {
        receivers: BTreeMap::new(),
        processors: BTreeMap::new(),
        exporters: BTreeMap::new(),
        service: BTreeMap::new(),
    };

    let otel_receivers: Value = serde_yaml::from_str::<Value>(
        r#"{
            "protocols": {
                "grpc": {
                    "endpoint": "0.0.0.0:4317"
                },
                "http": {
                    "endpoint": "0.0.0.0:4318"
                }
            }
        }"#,
    )
    .unwrap();

    let prometheus_receivers: Value = serde_yaml::from_slice::<Value>(
        include_bytes!("./prometheus_receivers.json"),
    )
    .unwrap();

    config.receivers.insert("otlp".to_owned(), otel_receivers);
    config
        .receivers
        .insert("prometheus".to_owned(), prometheus_receivers);

    config.processors.insert("batch".to_owned(), Value::Null);

    let datadog_exporter = serde_yaml::from_str::<Value>(
        r#"{
            "api": {
              "key": "${env:DD_API_KEY}",
              "site": "${env:DD_SITE}"
            }
        }"#,
    )
    .unwrap();

    let logging_exporter = serde_yaml::from_str::<Value>(
        r#"{
              "verbosity": "detailed",
              "sampling_initial": 1,
              "sampling_thereafter": 1
        }"#,
    )
    .unwrap();

    let prometheus_exporter = serde_yaml::from_str::<Value>(
        r#"{
              "endpoint": "0.0.0.0:9090"
        }"#,
    )
    .unwrap();

    let parquet_exporter: Value = serde_yaml::from_str::<Value>(
        r#"{
              "path": "/data/"
        }"#,
    )
    .unwrap();

    if datadog.enabled {
        config
            .exporters
            .insert("datadog".to_owned(), datadog_exporter);
    }
    config
        .exporters
        .insert("logging".to_owned(), logging_exporter);
    config
        .exporters
        .insert("prometheus".to_owned(), prometheus_exporter);
    config
        .exporters
        .insert("parquet".to_owned(), parquet_exporter);

    let pipelines_service: Value = serde_yaml::from_str::<Value>(
        r#"{
            "metrics": {
              "receivers": ["otlp"],
              "processors": ["batch"],
              "exporters": ["datadog", "prometheus", "parquet"]
            }
        }"#,
    )
    .unwrap();

    let telemetry_service: Value = serde_yaml::from_str::<Value>(
        r#"{
            "logs": {
                "level": "info"
            },
            "metrics": {
                "level": "detailed",
                "address": "0.0.0.0:8888"
            }
        }"#,
    )
    .unwrap();

    config
        .service
        .insert("pipelines".to_owned(), pipelines_service);
    config
        .service
        .insert("telemetry".to_owned(), telemetry_service);

    let yaml = serde_yaml::to_string(&config).unwrap();

    BTreeMap::from_iter(vec![("otel-config.yaml".to_owned(), yaml)])
=======
pub fn config_map_data() -> BTreeMap<String, String> {
    BTreeMap::from_iter(vec![(
        "otel-config.yaml".to_owned(),
        r#"
    receivers:
      # Push based metrics
      otlp:
        protocols:
          grpc:
            endpoint: 0.0.0.0:4317
          http:
            endpoint: 0.0.0.0:4318
      # Pull based metrics
      prometheus:
        config:
          scrape_configs:
            - job_name: "ipfs-service-endpoints"
              kubernetes_sd_configs:
                - role: pod
                  namespaces:
                    own_namespace: True
              relabel_configs:
              # Only scrape ipfs containers, port 5001
                - source_labels: [__meta_kubernetes_pod_container_name]
                  action: keep
                  regex: ipfs
                - source_labels: [__meta_kubernetes_pod_container_port_number]
                  action: keep
                  regex: 5001
              # Set path and add labels
                - source_labels: [__meta_kubernetes_pod_annotation_prometheus_path]
                  action: replace
                  target_label: __metrics_path__
                  replacement: /debug/metrics/prometheus
                - source_labels: [__meta_kubernetes_namespace]
                  action: replace
                  target_label: kubernetes_namespace
                - source_labels: [__meta_kubernetes_pod_name]
                  action: replace
                  target_label: kubernetes_pod
                - source_labels: [__meta_kubernetes_pod_container_name]
                  action: replace
                  target_label: kubernetes_container
            - job_name: "ceramic-service-endpoints"
              kubernetes_sd_configs:
                - role: pod
                  namespaces:
                    own_namespace: True
              relabel_configs:
              # Only scrape ceramic containers, port 9464
                - source_labels: [__meta_kubernetes_pod_container_name]
                  action: keep
                  regex: ceramic
                - source_labels: [__meta_kubernetes_pod_container_port_number]
                  action: keep
                  regex: 9464
              # Set path and add labels
                - source_labels: [__meta_kubernetes_pod_annotation_prometheus_path]
                  action: replace
                  target_label: __metrics_path__
                  replacement: /debug/metrics/prometheus
                - source_labels: [__meta_kubernetes_namespace]
                  action: replace
                  target_label: kubernetes_namespace
                - source_labels: [__meta_kubernetes_pod_name]
                  action: replace
                  target_label: kubernetes_pod
                - source_labels: [__meta_kubernetes_pod_container_name]
                  action: replace
                  target_label: kubernetes_container

    processors:
      batch:

    exporters:
      # This is unused but can be easily added for debugging.
      logging:
        # can be one of detailed | normal | basic
        verbosity: detailed
        # Log all messages, do not sample
        sampling_initial: 1
        sampling_thereafter: 1
      otlp/jaeger:
        endpoint: jaeger:4317
        tls:
          insecure: true
      prometheus:
        endpoint: 0.0.0.0:9090
        # Keep stale metrics around for 1h before dropping
        # This helps as simulation metrics are stale once the simulation stops.
        metric_expiration: 1h
        resource_to_telemetry_conversion:
          enabled: true
      datadog:
        api:
          site: "us3.datadoghq.com"
          key: "${env:DD_API_KEY}"
      parquet:
        path: /data/
      # Grafana Cloud export
      # TODO: Remove, this work however its not possible to
      # namespace the metrics from other Grafana metrics which makes
      # it hard to consume and polutes the normal metrics namespace.
      #
      # For now leaving this here as an example of how to enable,
      # but will rely on local prometheus metrics in the short term.
      #otlphttp/grafana:
      #  auth:
      #    authenticator: basicauth/grafana
      #  endpoint: https://otlp-gateway-prod-us-central-0.grafana.net/otlp

            #extensions:
            #  basicauth/grafana:
            #    client_auth:
            #      username: "user" # replace with Grafana instance id
            #      password: "password" # replace with Grafana API token (via a secret)

    service:
      #extensions: [basicauth/grafana]
      pipelines:
        traces:
          receivers: [otlp]
          processors: [batch]
          exporters: [otlp/jaeger]
        metrics:
          receivers: [otlp,prometheus]
          processors: [batch]
          exporters: [parquet, prometheus, datadog]
      # Enable telemetry on the collector itself
      telemetry:
        logs:
          level: info
        metrics:
          level: detailed
          address: 0.0.0.0:8888"#
            .to_owned(),
    )])
>>>>>>> 55fb53cc
}<|MERGE_RESOLUTION|>--- conflicted
+++ resolved
@@ -4,17 +4,10 @@
     api::{
         apps::v1::StatefulSetSpec,
         core::v1::{
-<<<<<<< HEAD
             ConfigMapVolumeSource, Container, ContainerPort, EnvVar, EnvVarSource,
             PersistentVolumeClaim, PersistentVolumeClaimSpec, PersistentVolumeClaimVolumeSource,
             PodSecurityContext, PodSpec, PodTemplateSpec, ResourceRequirements, SecretKeySelector,
             ServicePort, ServiceSpec, Volume, VolumeMount,
-=======
-            ConfigMapVolumeSource, Container, ContainerPort, PersistentVolumeClaim,
-            PersistentVolumeClaimSpec, PersistentVolumeClaimVolumeSource, PodSecurityContext,
-            PodSpec, PodTemplateSpec, ResourceRequirements, ServicePort, ServiceSpec, Volume,
-            VolumeMount, EnvVar, EnvVarSource, SecretKeySelector,
->>>>>>> 55fb53cc
         },
         rbac::v1::{ClusterRole, ClusterRoleBinding, PolicyRule, RoleRef, Subject},
     },
@@ -147,20 +140,6 @@
                         ])),
                         ..Default::default()
                     }),
-                    env: Some(vec![
-                      EnvVar {
-                        name: "DD_API_KEY".to_owned(),
-                        value_from: Some(EnvVarSource {
-                            secret_key_ref: Some(SecretKeySelector {
-                                key: "api-key".to_owned(),
-                                name: Some("datadog-secret".to_owned()),
-                                ..Default::default()
-                            }),
-                            ..Default::default()
-                        }),
-                        ..Default::default()
-                    }
-                    ]),
                     volume_mounts: Some(vec![
                         VolumeMount {
                             mount_path: "/config".to_owned(),
@@ -250,7 +229,6 @@
     }
 }
 
-<<<<<<< HEAD
 #[derive(Serialize, Deserialize)]
 struct Config {
     receivers: BTreeMap<String, Value>,
@@ -375,143 +353,4 @@
     let yaml = serde_yaml::to_string(&config).unwrap();
 
     BTreeMap::from_iter(vec![("otel-config.yaml".to_owned(), yaml)])
-=======
-pub fn config_map_data() -> BTreeMap<String, String> {
-    BTreeMap::from_iter(vec![(
-        "otel-config.yaml".to_owned(),
-        r#"
-    receivers:
-      # Push based metrics
-      otlp:
-        protocols:
-          grpc:
-            endpoint: 0.0.0.0:4317
-          http:
-            endpoint: 0.0.0.0:4318
-      # Pull based metrics
-      prometheus:
-        config:
-          scrape_configs:
-            - job_name: "ipfs-service-endpoints"
-              kubernetes_sd_configs:
-                - role: pod
-                  namespaces:
-                    own_namespace: True
-              relabel_configs:
-              # Only scrape ipfs containers, port 5001
-                - source_labels: [__meta_kubernetes_pod_container_name]
-                  action: keep
-                  regex: ipfs
-                - source_labels: [__meta_kubernetes_pod_container_port_number]
-                  action: keep
-                  regex: 5001
-              # Set path and add labels
-                - source_labels: [__meta_kubernetes_pod_annotation_prometheus_path]
-                  action: replace
-                  target_label: __metrics_path__
-                  replacement: /debug/metrics/prometheus
-                - source_labels: [__meta_kubernetes_namespace]
-                  action: replace
-                  target_label: kubernetes_namespace
-                - source_labels: [__meta_kubernetes_pod_name]
-                  action: replace
-                  target_label: kubernetes_pod
-                - source_labels: [__meta_kubernetes_pod_container_name]
-                  action: replace
-                  target_label: kubernetes_container
-            - job_name: "ceramic-service-endpoints"
-              kubernetes_sd_configs:
-                - role: pod
-                  namespaces:
-                    own_namespace: True
-              relabel_configs:
-              # Only scrape ceramic containers, port 9464
-                - source_labels: [__meta_kubernetes_pod_container_name]
-                  action: keep
-                  regex: ceramic
-                - source_labels: [__meta_kubernetes_pod_container_port_number]
-                  action: keep
-                  regex: 9464
-              # Set path and add labels
-                - source_labels: [__meta_kubernetes_pod_annotation_prometheus_path]
-                  action: replace
-                  target_label: __metrics_path__
-                  replacement: /debug/metrics/prometheus
-                - source_labels: [__meta_kubernetes_namespace]
-                  action: replace
-                  target_label: kubernetes_namespace
-                - source_labels: [__meta_kubernetes_pod_name]
-                  action: replace
-                  target_label: kubernetes_pod
-                - source_labels: [__meta_kubernetes_pod_container_name]
-                  action: replace
-                  target_label: kubernetes_container
-
-    processors:
-      batch:
-
-    exporters:
-      # This is unused but can be easily added for debugging.
-      logging:
-        # can be one of detailed | normal | basic
-        verbosity: detailed
-        # Log all messages, do not sample
-        sampling_initial: 1
-        sampling_thereafter: 1
-      otlp/jaeger:
-        endpoint: jaeger:4317
-        tls:
-          insecure: true
-      prometheus:
-        endpoint: 0.0.0.0:9090
-        # Keep stale metrics around for 1h before dropping
-        # This helps as simulation metrics are stale once the simulation stops.
-        metric_expiration: 1h
-        resource_to_telemetry_conversion:
-          enabled: true
-      datadog:
-        api:
-          site: "us3.datadoghq.com"
-          key: "${env:DD_API_KEY}"
-      parquet:
-        path: /data/
-      # Grafana Cloud export
-      # TODO: Remove, this work however its not possible to
-      # namespace the metrics from other Grafana metrics which makes
-      # it hard to consume and polutes the normal metrics namespace.
-      #
-      # For now leaving this here as an example of how to enable,
-      # but will rely on local prometheus metrics in the short term.
-      #otlphttp/grafana:
-      #  auth:
-      #    authenticator: basicauth/grafana
-      #  endpoint: https://otlp-gateway-prod-us-central-0.grafana.net/otlp
-
-            #extensions:
-            #  basicauth/grafana:
-            #    client_auth:
-            #      username: "user" # replace with Grafana instance id
-            #      password: "password" # replace with Grafana API token (via a secret)
-
-    service:
-      #extensions: [basicauth/grafana]
-      pipelines:
-        traces:
-          receivers: [otlp]
-          processors: [batch]
-          exporters: [otlp/jaeger]
-        metrics:
-          receivers: [otlp,prometheus]
-          processors: [batch]
-          exporters: [parquet, prometheus, datadog]
-      # Enable telemetry on the collector itself
-      telemetry:
-        logs:
-          level: info
-        metrics:
-          level: detailed
-          address: 0.0.0.0:8888"#
-            .to_owned(),
-    )])
->>>>>>> 55fb53cc
 }