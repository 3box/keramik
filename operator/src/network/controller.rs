--- conflicted
+++ resolved
@@ -34,27 +34,7 @@
     BootstrapSpec, CeramicSpec, Network, NetworkStatus,
 };
 
-<<<<<<< HEAD
-use crate::utils::{ apply_job, apply_service, apply_config_map, apply_stateful_set, ContextData, MANAGED_BY_LABEL_SELECTOR, managed_labels};
-=======
-//can add resource apis here
-pub struct Context<R> {
-    pub k_client: Client,
-    pub rpc_client: R,
-}
-
-impl<R> Context<R> {
-    pub fn new(k_client: Client, rpc_client: R) -> Self
-    where
-        R: RpcClient,
-    {
-        Context {
-            k_client,
-            rpc_client,
-        }
-    }
-}
->>>>>>> 040edf97
+use crate::utils::{ apply_job, apply_service, apply_config_map, apply_stateful_set, Context, MANAGED_BY_LABEL_SELECTOR, managed_labels };
 
 /// Handle errors during reconciliation.
 fn on_error(
@@ -128,10 +108,10 @@
         .for_each(|rec_res| async move {
             match rec_res {
                 Ok((network, _)) => {
-                    debug!(network.name, "reconile success");
+                    debug!(network.name, "reconcile success");
                 }
                 Err(err) => {
-                    error!(?err, "reconile error")
+                    error!(?err, "reconcile error")
                 }
             }
         })
@@ -245,12 +225,8 @@
     network: Arc<Network>,
 ) -> Result<String, kube::error::Error> {
     let serverside = PatchParams::apply(CONTROLLER_NAME);
-<<<<<<< HEAD
-    let namespaces: Api<Namespace> = Api::all(cx.client.clone());
-=======
     let namespaces: Api<Namespace> = Api::all(cx.k_client.clone());
 
->>>>>>> 040edf97
     let ns = "keramik-".to_owned() + &network.name_any();
     let oref: Option<Vec<_>> = network.controller_owner_ref(&()).map(|oref| vec![oref]);
     let namespace_data: Namespace = Namespace {
@@ -277,8 +253,7 @@
     if is_cas_postgres_secret_missing(cx.clone(), ns).await? {
         create_cas_postgres_secret(cx.clone(), ns, network.clone()).await?;
     }
-    let oref = network.controller_owner_ref(&()).unwrap();
-    let orefs = vec![oref];
+    let orefs: Vec<_> = network.controller_owner_ref(&()).map(|oref| vec![oref]).unwrap();
 
     apply_service(
         cx.clone(),
@@ -402,18 +377,11 @@
 ) -> Result<(), kube::error::Error> {
     let config: CeramicConfig = spec.into();
 
-<<<<<<< HEAD
-    if config.init_config_map == INIT_CONFIG_MAP_NAME {
-        //Only create the config map if its the one we own.
-        let oref = network.controller_owner_ref(&()).unwrap();
-        let orefs = vec![oref];
-        apply_config_map(cx.clone(), ns, orefs.clone(), &config.init_config_map, ceramic::init_config_map_data()).await?;
-=======
     let config_maps = ceramic::config_maps(&config);
+    let orefs: Vec<_> = network.controller_owner_ref(&()).map(|oref| vec![oref]).unwrap();
 
     for (name, data) in config_maps {
-        apply_config_map(cx.clone(), ns, network.clone(), &name, data).await?;
->>>>>>> 040edf97
+        apply_config_map(cx.clone(), ns, orefs.clone(), &name, data).await?;
     }
 
     apply_ceramic_service(cx.clone(), ns, network.clone()).await?;
@@ -427,12 +395,12 @@
     ns: &str,
     network: Arc<Network>,
 ) -> Result<Option<ServiceStatus>, kube::error::Error> {
-    let oref = network.controller_owner_ref(&()).unwrap();
-    let orefs = vec![oref];
+    let orefs: Vec<_> = network.controller_owner_ref(&()).map(|oref| vec![oref]).unwrap();
+
     apply_service(
         cx,
         ns,
-        orefs.clone(),
+        orefs,
         CERAMIC_SERVICE_NAME,
         ceramic::service_spec(),
     )
@@ -447,8 +415,7 @@
     config: CeramicConfig,
 ) -> Result<Option<StatefulSetStatus>, kube::error::Error> {
     let spec = ceramic::stateful_set_spec(replicas, config);
-    let oref = network.controller_owner_ref(&()).unwrap();
-    let orefs = vec![oref];
+    let orefs: Vec<_> = network.controller_owner_ref(&()).map(|oref| vec![oref]).unwrap();
     apply_stateful_set(cx, ns, orefs, CERAMIC_STATEFUL_SET_NAME, spec).await
 }
 
@@ -486,9 +453,8 @@
         debug!("creating bootstrap job");
         // Create bootstrap jobs
         let spec = bootstrap::bootstrap_job_spec(spec);
-        let oref = network.controller_owner_ref(&()).unwrap();
-        let orefs = vec![oref];
-        apply_job(cx.clone(), ns, orefs.clone(), BOOTSTRAP_JOB_NAME, spec).await?;
+        let orefs: Vec<_> = network.controller_owner_ref(&()).map(|oref| vec![oref]).unwrap();
+        apply_job(cx.clone(), ns, orefs, BOOTSTRAP_JOB_NAME, spec).await?;
     }
     Ok(())
 }
@@ -515,9 +481,8 @@
         status.peers.push(info);
     }
     status.ready_replicas = status.peers.len() as i32;
-
-    let oref = network.controller_owner_ref(&()).unwrap();
-    let orefs = vec![oref];
+    let orefs: Vec<_> = network.controller_owner_ref(&()).map(|oref| vec![oref]).unwrap();
+
     apply_config_map(
         cx,
         ns,
@@ -529,66 +494,6 @@
     Ok(())
 }
 
-<<<<<<< HEAD
-
-=======
-async fn apply_service(
-    cx: Arc<Context<impl RpcClient>>,
-    ns: &str,
-    network: Arc<Network>,
-    name: &str,
-    spec: ServiceSpec,
-) -> Result<Option<ServiceStatus>, kube::error::Error> {
-    let serverside = PatchParams::apply(CONTROLLER_NAME);
-    let services: Api<Service> = Api::namespaced(cx.k_client.clone(), ns);
-
-    // Server-side apply service
-    let oref: Option<Vec<_>> = network.controller_owner_ref(&()).map(|oref| vec![oref]);
-    let service: Service = Service {
-        metadata: ObjectMeta {
-            name: Some(name.to_owned()),
-            owner_references: oref,
-            labels: managed_labels(),
-            ..ObjectMeta::default()
-        },
-        spec: Some(spec.clone()),
-        ..Default::default()
-    };
-    let service = services
-        .patch(name, &serverside, &Patch::Apply(service))
-        .await?;
-    Ok(service.status)
-}
-
-async fn apply_stateful_set(
-    cx: Arc<Context<impl RpcClient>>,
-    ns: &str,
-    network: Arc<Network>,
-    name: &str,
-    spec: StatefulSetSpec,
-) -> Result<Option<StatefulSetStatus>, kube::error::Error> {
-    let serverside = PatchParams::apply(CONTROLLER_NAME);
-    let stateful_sets: Api<StatefulSet> = Api::namespaced(cx.k_client.clone(), ns);
-
-    // Server-side apply stateful_set
-    let oref: Option<Vec<_>> = network.controller_owner_ref(&()).map(|oref| vec![oref]);
-    let stateful_set: StatefulSet = StatefulSet {
-        metadata: ObjectMeta {
-            name: Some(name.to_owned()),
-            owner_references: oref,
-            labels: managed_labels(),
-            ..ObjectMeta::default()
-        },
-        spec: Some(spec),
-        ..Default::default()
-    };
-    let stateful_set = stateful_sets
-        .patch(name, &serverside, &Patch::Apply(stateful_set))
-        .await?;
-    Ok(stateful_set.status)
-}
->>>>>>> 040edf97
-
 async fn is_secret_missing(
     cx: Arc<Context<impl RpcClient>>,
     ns: &str,
@@ -597,6 +502,7 @@
     let secrets: Api<Secret> = Api::namespaced(cx.k_client.clone(), ns);
     Ok(secrets.get_opt(name).await?.is_none())
 }
+
 async fn create_secret(
     cx: Arc<Context<impl RpcClient>>,
     ns: &str,
@@ -625,35 +531,6 @@
     Ok(())
 }
 
-<<<<<<< HEAD
-=======
-async fn apply_job(
-    cx: Arc<Context<impl RpcClient>>,
-    ns: &str,
-    network: Arc<Network>,
-    name: &str,
-    spec: JobSpec,
-) -> Result<Option<JobStatus>, kube::error::Error> {
-    let serverside = PatchParams::apply(CONTROLLER_NAME);
-    let jobs: Api<Job> = Api::namespaced(cx.k_client.clone(), ns);
-
-    // Server-side apply stateful_set
-    let oref: Option<Vec<_>> = network.controller_owner_ref(&()).map(|oref| vec![oref]);
-    let job: Job = Job {
-        metadata: ObjectMeta {
-            name: Some(name.to_owned()),
-            owner_references: oref,
-            labels: managed_labels(),
-            ..ObjectMeta::default()
-        },
-        spec: Some(spec),
-        ..Default::default()
-    };
-    let job = jobs.patch(name, &serverside, &Patch::Apply(job)).await?;
-    Ok(job.status)
-}
-
->>>>>>> 040edf97
 // Deletes a job. Does nothing if the job does not exist.
 async fn delete_job(
     cx: Arc<Context<impl RpcClient>>,
@@ -665,41 +542,14 @@
         jobs.delete(name, &DeleteParams::default()).await?;
     }
     Ok(())
-<<<<<<< HEAD
-=======
-}
-
-async fn apply_config_map(
-    cx: Arc<Context<impl RpcClient>>,
-    ns: &str,
-    network: Arc<Network>,
-    name: &str,
-    data: BTreeMap<String, String>,
-) -> Result<(), kube::error::Error> {
-    let serverside = PatchParams::apply(CONTROLLER_NAME);
-    let config_maps: Api<ConfigMap> = Api::namespaced(cx.k_client.clone(), ns);
-    // Apply config map
-    let oref: Option<Vec<_>> = network.controller_owner_ref(&()).map(|oref| vec![oref]);
-    let map_data = ConfigMap {
-        metadata: ObjectMeta {
-            name: Some(name.to_owned()),
-            owner_references: oref,
-            labels: managed_labels(),
-            ..ObjectMeta::default()
-        },
-        data: Some(data),
-        ..Default::default()
-    };
-    config_maps
-        .patch(name, &serverside, &Patch::Apply(map_data))
-        .await?;
-    Ok(())
 }
 
 // Stub tests relying on stub.rs and its apiserver stubs
 #[cfg(test)]
 mod test {
-    use super::{reconcile, Context, Network};
+    use super::{reconcile, Network};
+
+    use crate::utils::Context;
 
     use crate::network::{
         ceramic::{IpfsKind, IpfsSpec},
@@ -1074,5 +924,4 @@
             .expect("reconciler");
         timeout_after_1s(mocksrv).await;
     }
->>>>>>> 040edf97
 }